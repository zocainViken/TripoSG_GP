--- conflicted
+++ resolved
@@ -75,8 +75,7 @@
     parser.add_argument("--seed", type=int, default=42)
     parser.add_argument("--num-inference-steps", type=int, default=50)
     parser.add_argument("--guidance-scale", type=float, default=7.0)
-    parser.add_argument("--faces", type=int, default=50000)
-    parser.add_argument("--name", type=str, default="output")
+    parser.add_argument("--faces", type=int, default=-1)
     args = parser.parse_args()
 
     # download pretrained weights
@@ -100,10 +99,6 @@
         seed=args.seed,
         num_inference_steps=args.num_inference_steps,
         guidance_scale=args.guidance_scale,
-<<<<<<< HEAD
         faces=args.faces,
-    ).export(os.path.join(args.output_dir, "%s.glb" % args.name))
-=======
     ).export(args.output_path)
-    print(f"Mesh saved to {args.output_path}")
->>>>>>> 44ed102c
+    print(f"Mesh saved to {args.output_path}")